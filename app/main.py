--- conflicted
+++ resolved
@@ -2,18 +2,15 @@
 from fastapi.security import HTTPBearer
 from fastapi.openapi.utils import get_openapi
 
-<<<<<<< HEAD
-from app.api import health, objects, requisites, references, terms
+from app.api import health, objects, requisites, references, terms, queries
 from app.api.video import routes as video
-=======
-from app.api import health, objects, requisites, references, terms, queries
->>>>>>> cfc8e11a
 from app.middleware.auth_middleware import AuthMiddleware
 
 
 app = FastAPI()
 app.add_middleware(AuthMiddleware)
 security = HTTPBearer()
+
 
 def custom_openapi():
     if app.openapi_schema:
@@ -31,7 +28,7 @@
             "type": "http",
             "scheme": "bearer",
             "bearerFormat": "JWT",
-            "description": "Enter your JWT token like this (without Bearer): your_token"
+            "description": "Enter your JWT token like this (without Bearer): your_token",
         }
     }
 
@@ -40,6 +37,7 @@
     app.openapi_schema = openapi_schema
     return app.openapi_schema
 
+
 app.openapi = custom_openapi
 
 app.include_router(health.router)
@@ -47,8 +45,5 @@
 app.include_router(objects.router)
 app.include_router(requisites.router)
 app.include_router(references.router)
-<<<<<<< HEAD
 app.include_router(video.router)
-=======
-app.include_router(queries.router)
->>>>>>> cfc8e11a
+app.include_router(queries.router)